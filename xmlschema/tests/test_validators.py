--- conflicted
+++ resolved
@@ -23,10 +23,9 @@
 from elementpath import datatypes
 
 import xmlschema
-from xmlschema import (
-    XMLSchemaEncodeError, XMLSchemaValidationError, XMLSchemaChildrenValidationError,
+from xmlschema import XMLSchemaEncodeError, XMLSchemaValidationError, \
     ParkerConverter, BadgerFishConverter, AbderaConverter, JsonMLConverter
-)
+
 from xmlschema.converters import UnorderedConverter
 from xmlschema.compat import unicode_type, ordered_dict_class
 from xmlschema.etree import etree_element, etree_tostring, is_etree_element, ElementTree, \
@@ -1288,7 +1287,7 @@
             self.check_encode(
                 xsd_component=schema.elements['A'],
                 data=ordered_dict_class([('B1', 'abc'), ('B2', 10), ('#1', 'hello'), ('B3', True)]),
-                expected=u'<ns:A xmlns:ns="ns">\n<B1>abc</B1>\n<B2>10</B2>\nhello\n<B3>true</B3>\n</ns:A>',
+                expected=u'<A>\n<B1>abc</B1>\n<B2>10</B2>\nhello\n<B3>true</B3>\n</A>',
                 indent=0, cdata_prefix='#'
             )
             self.check_encode(
@@ -1299,30 +1298,25 @@
 
     def test_encode_unordered_content(self):
         schema = self.get_schema("""
-        <element name="A" type="ns:A_type" />
-        <complexType name="A_type">
-            <sequence>
-                <element name="B1" type="string"/>
-                <element name="B2" type="integer"/>
-                <element name="B3" type="boolean"/>
-            </sequence>
-        </complexType>
+        <xs:element name="A" type="A_type" />
+        <xs:complexType name="A_type">
+            <xs:sequence>
+                <xs:element name="B1" type="xs:string"/>
+                <xs:element name="B2" type="xs:integer"/>
+                <xs:element name="B3" type="xs:boolean"/>
+            </xs:sequence>
+        </xs:complexType>
         """)
         converter_cls = getattr(self.schema_class, "converter", None)
         if converter_cls and issubclass(converter_cls, UnorderedConverter):
-            expected = u'<ns:A xmlns:ns="ns">\n<B1>abc</B1>\n<B2>10</B2>\n<B3>true</B3>\n</ns:A>'
+            expected = u'<A>\n<B1>abc</B1>\n<B2>10</B2>\n<B3>true</B3>\n</A>'
         else:
             expected = XMLSchemaChildrenValidationError
 
         self.check_encode(
             xsd_component=schema.elements['A'],
-<<<<<<< HEAD
-            data=ordered_dict_class([('B1', 'abc'), ('B2', 10), ('#1', 'hello'), ('B3', True)]),
-            expected=u'<A>\n<B1>abc</B1>\n<B2>10</B2>\nhello\n<B3>true</B3>\n</A>',
-=======
             data=ordered_dict_class([('B2', 10), ('B1', 'abc'), ('B3', True)]),
             expected=expected,
->>>>>>> 40fd9d91
             indent=0, cdata_prefix='#'
         )
 
@@ -1373,7 +1367,6 @@
             text = '<tns:rotation xmlns:tns="http://www.example.org/Rotation/" roll="0.0" pitch="0.0" yaw="-1.0" />'
         self.assertEqual(message_lines[-2].strip(), text)
 
-<<<<<<< HEAD
     def test_max_occurs_sequence(self):
         # Issue #119
         schema = self.get_schema("""
@@ -1391,11 +1384,11 @@
         with self.assertRaises(XMLSchemaChildrenValidationError):
             schema.validate("<foo><A>1</A><A>2</A><A>3</A></foo>")
 
-        #self.assertTrue(is_etree_element(schema.to_etree({'A': 1}, path='foo')))
-        #self.assertTrue(is_etree_element(schema.to_etree({'A': [1]}, path='foo')))
-        #elf.assertTrue(is_etree_element(schema.to_etree({'A': [1, 2]}, path='foo')))
-        #with self.assertRaises(XMLSchemaChildrenValidationError):
-        #    schema.to_etree({'A': [1, 2, 3]}, path='foo')
+        self.assertTrue(is_etree_element(schema.to_etree({'A': 1}, path='foo')))
+        self.assertTrue(is_etree_element(schema.to_etree({'A': [1]}, path='foo')))
+        self.assertTrue(is_etree_element(schema.to_etree({'A': [1, 2]}, path='foo')))
+        with self.assertRaises(XMLSchemaChildrenValidationError):
+            schema.to_etree({'A': [1, 2, 3]}, path='foo')
 
         schema = self.get_schema("""
             <xs:element name="foo">
@@ -1407,29 +1400,26 @@
               </xs:complexType>
             </xs:element>""")
 
-        #self.assertTrue(is_etree_element(schema.to_etree({'A': [1, 2]}, path='foo')))
-        self.assertTrue(is_etree_element(schema.to_etree({'A': [1, 2, 3]}, path='foo')))
-
-
-
-=======
+        self.assertTrue(is_etree_element(schema.to_etree({'A': [1, 2]}, path='foo')))
+        with self.assertRaises(XMLSchemaChildrenValidationError):
+            schema.to_etree({'A': [1, 2, 3]}, path='foo')
+
     def test_strict_trailing_content(self):
         """Too many elements for a group raises an exception."""
         schema = self.get_schema("""
-            <element name="foo">
-                <complexType>
-                    <sequence minOccurs="2" maxOccurs="2">
-                        <element name="A" minOccurs="0" type="integer" nillable="true" />
-                    </sequence>
-                </complexType>
-            </element>
-        """)
+            <xs:element name="foo">
+                <xs:complexType>
+                    <xs:sequence minOccurs="2" maxOccurs="2">
+                        <xs:element name="A" minOccurs="0" type="xs:integer" nillable="true" />
+                    </xs:sequence>
+                </xs:complexType>
+            </xs:element>
+            """)
         self.check_encode(
             schema.elements['foo'],
             data={"A": [1, 2, 3]},
             expected=XMLSchemaChildrenValidationError,
         )
->>>>>>> 40fd9d91
 
 
 class TestEncoding11(TestEncoding):
@@ -1445,15 +1435,15 @@
 
     def test_visitor_converter_repeated_sequence_of_elements(self):
         schema = self.get_schema("""
-            <element name="foo">
-                <complexType>
-                    <sequence minOccurs="1" maxOccurs="2">
-                        <element name="A" minOccurs="0" type="integer" nillable="true" />
-                        <element name="B" minOccurs="0" type="integer" nillable="true" />
-                    </sequence>
-                </complexType>
-            </element>
-        """)
+            <xs:element name="foo">
+                <xs:complexType>
+                    <xs:sequence minOccurs="1" maxOccurs="2">
+                        <xs:element name="A" minOccurs="0" type="xs:integer" nillable="true" />
+                        <xs:element name="B" minOccurs="0" type="xs:integer" nillable="true" />
+                    </xs:sequence>
+                </xs:complexType>
+            </xs:element>
+            """)
         tree = schema.to_etree(
             {"A": [1, 2], "B": [3, 4]},
         )
