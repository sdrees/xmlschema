#! /usr/bin/env python
# -*- coding: utf-8 -*-
#
# Copyright (c), 2016-2019, SISSA (International School for Advanced Studies).
# All rights reserved.
# This file is distributed under the terms of the MIT License.
# See the file 'LICENSE' in the root directory of the present
# distribution, or http://opensource.org/licenses/MIT.
#
# @author Davide Brunato <brunato@sissa.it>
#
import importlib
from setuptools import setup
from setuptools.command.develop import develop
from setuptools.command.install import install

with open("README.rst") as readme:
    long_description = readme.read()


class DevelopCommand(develop):

    def run(self):
        develop.run(self)
        print("Post-develop: create Unicode categories JSON file")
        codepoints_module = importlib.import_module('xmlschema.codepoints')
        codepoints_module.save_unicode_categories()


class InstallCommand(install):

    def run(self):
        install.run(self)
        print("Post-install: create Unicode categories JSON file")
        codepoints_module = importlib.import_module('xmlschema.codepoints')
        codepoints_module.save_unicode_categories()


setup(
    name='xmlschema',
<<<<<<< HEAD
    version='1.0.16',
=======
    version='1.0.15',
    setup_requires=['elementpath~=1.3.0'],
>>>>>>> f72c23b9
    install_requires=['elementpath~=1.3.0'],
    packages=['xmlschema'],
    include_package_data=True,
    cmdclass={
        'develop': DevelopCommand,
        'install': InstallCommand
    },
    author='Davide Brunato',
    author_email='brunato@sissa.it',
    url='https://github.com/brunato/xmlschema',
    license='MIT',
    description='An XML Schema validator and decoder',
    long_description=long_description,
    classifiers=[
        'Development Status :: 5 - Production/Stable',
        'Intended Audience :: Developers',
        'Intended Audience :: Information Technology',
        'Intended Audience :: Science/Research',
        'License :: OSI Approved :: MIT License',
        'Operating System :: OS Independent',
        'Programming Language :: Python',
        'Programming Language :: Python :: 2.7',
        'Programming Language :: Python :: 3.5',
        'Programming Language :: Python :: 3.6',
        'Programming Language :: Python :: 3.7',
        'Programming Language :: Python :: Implementation :: CPython',
        'Topic :: Software Development :: Libraries'
    ]
)<|MERGE_RESOLUTION|>--- conflicted
+++ resolved
@@ -38,12 +38,8 @@
 
 setup(
     name='xmlschema',
-<<<<<<< HEAD
     version='1.0.16',
-=======
-    version='1.0.15',
     setup_requires=['elementpath~=1.3.0'],
->>>>>>> f72c23b9
     install_requires=['elementpath~=1.3.0'],
     packages=['xmlschema'],
     include_package_data=True,
@@ -69,6 +65,7 @@
         'Programming Language :: Python :: 3.5',
         'Programming Language :: Python :: 3.6',
         'Programming Language :: Python :: 3.7',
+        'Programming Language :: Python :: 3.8',
         'Programming Language :: Python :: Implementation :: CPython',
         'Topic :: Software Development :: Libraries'
     ]
